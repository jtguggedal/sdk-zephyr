--- conflicted
+++ resolved
@@ -42,23 +42,17 @@
 #define PF_UNSPEC	0	/* Unspecified. */
 #define PF_INET		1	/* IP protocol family version 4. */
 #define PF_INET6	2	/* IP protocol family version 6. */
-<<<<<<< HEAD
-#define PF_LTE		102
-=======
 #define PF_PACKET	3	/* Packet family. */
 #define PF_CAN		4	/* Controller Area Network.  */
->>>>>>> aeff0ee4
+#define PF_LTE		102
 
 /** Address families.  */
 #define AF_UNSPEC	PF_UNSPEC
 #define AF_INET		PF_INET
 #define AF_INET6	PF_INET6
-<<<<<<< HEAD
-#define AF_LTE		PF_LTE
-=======
 #define AF_PACKET	PF_PACKET
 #define AF_CAN		PF_CAN
->>>>>>> aeff0ee4
+#define AF_LTE		PF_LTE
 
 /** Protocol numbers from IANA */
 enum net_ip_protocol {
